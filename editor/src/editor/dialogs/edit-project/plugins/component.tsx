--- conflicted
+++ resolved
@@ -33,146 +33,6 @@
 }
 
 export class EditorEditProjectPluginComponent extends Component<IEditorEditProjectPluginComponentProps, IEditorEditProjectPluginComponentState> {
-<<<<<<< HEAD
-    public constructor(props: IEditorEditProjectPluginComponentProps) {
-        super(props);
-
-        this.state = {
-            installing: false,
-        };
-    }
-
-    public render(): ReactNode {
-        if (!this.props.editor.state.projectPath) {
-            return;
-        }
-
-        return (
-            <>
-                <div className="flex flex-col gap-[10px] w-full mt-[10px]">
-                    <Separator />
-
-                    <div className="flex justify-between items-center w-full">
-                        <Label className="text-xl font-[400]">Plugins</Label>
-
-                        <DropdownMenu>
-                            <DropdownMenuTrigger asChild>
-                                <Button variant="outline" className="w-10 h-10 rounded-full p-1">
-                                    <AiOutlinePlus className="w-10 h-10" />
-                                </Button>
-                            </DropdownMenuTrigger>
-                            <DropdownMenuContent>
-                                <DropdownMenuLabel>Add Plugin</DropdownMenuLabel>
-                                <DropdownMenuSeparator />
-                                <DropdownMenuItem onClick={() => this._handleAddPluginFromNpm()}>From npm</DropdownMenuItem>
-                                <DropdownMenuItem onClick={() => this._handleAddPluginFromLocalDisk()}>From local disk</DropdownMenuItem>
-                            </DropdownMenuContent>
-                        </DropdownMenu>
-                    </div>
-
-                    {this.props.editor.state.plugins.map((plugin) => (
-                        <EditorEditProjectPluginItemComponent key={plugin} editor={this.props.editor} pathOrName={plugin} onRemoved={() => this._handlePluginRemoved(plugin)} />
-                    ))}
-                </div>
-
-                <AlertDialog open={this.state.installing}>
-                    <AlertDialogContent className="w-fit h-fit">
-                        <AlertDialogHeader>
-                            <AlertDialogTitle>Installing</AlertDialogTitle>
-                            <AlertDialogDescription asChild>
-                                <div className="flex justify-center items-center w-full h-full">
-                                    <Grid width={24} height={24} color="gray" />
-                                </div>
-                            </AlertDialogDescription>
-                        </AlertDialogHeader>
-                        <AlertDialogFooter>
-
-                        </AlertDialogFooter>
-                    </AlertDialogContent>
-                </AlertDialog>
-            </>
-        );
-    }
-
-    private async _handleAddPluginFromNpm(): Promise<void> {
-        if (!projectConfiguration.path) {
-            return;
-        }
-
-        const name = await showPrompt("Package name", "Please provide the name of the plugin's package on npm", "");
-        if (!name) {
-            return;
-        }
-
-        const projectDir = dirname(projectConfiguration.path);
-
-        this.setState({ installing: true });
-
-        try {
-            let command = "";
-            switch (this.props.editor.state.packageManager) {
-                case "npm": command = `npm i ${name} --save-dev`; break;
-                case "pnpm": command = `pnpm add -D ${name}`; break;
-                case "bun": command = `bun add -d ${name}`; break;
-                default: command = `yarn add -D ${name}`; break;
-            }
-
-            const p = await execNodePty(command, {
-                cwd: projectDir,
-            });
-
-            await p.wait();
-
-            const pluginBaseDir = join(projectDir, "node_modules", name);
-
-            require(join(pluginBaseDir, "package.json"));
-            const result = require(pluginBaseDir);
-            result.main(this.props.editor);
-
-            this.props.editor.setState({
-                plugins: [...this.props.editor.state.plugins, name],
-            });
-        } catch (e) {
-            this.props.editor.layout.console.error("Invalid plugin.");
-            if (e.message) {
-                this.props.editor.layout.console.error(e.message);
-            }
-        }
-
-        this.setState({ installing: false });
-    }
-
-    private _handleAddPluginFromLocalDisk(): void {
-        const directory = openSingleFolderDialog("Select plugin's directory.");
-
-        try {
-            require(join(directory, "package.json"));
-            const result = require(directory);
-            result.main(this.props.editor);
-
-            this.props.editor.setState({
-                plugins: [...this.props.editor.state.plugins, directory],
-            });
-        } catch (e) {
-            this.props.editor.layout.console.error("Invalid plugin.");
-            if (e.message) {
-                this.props.editor.layout.console.error(e.message);
-            }
-        }
-
-        this.forceUpdate();
-    }
-
-    private _handlePluginRemoved(pathOrName: string): void {
-        const slice = this.props.editor.state.plugins.slice(0);
-        const index = slice.indexOf(pathOrName);
-        if (index !== -1) {
-            slice.splice(index, 1);
-        }
-
-        this.props.editor.setState({ plugins: slice });
-    }
-=======
 	public constructor(props: IEditorEditProjectPluginComponentProps) {
 		super(props);
 
@@ -195,7 +55,7 @@
 						<Label className="text-xl font-[400]">Plugins</Label>
 
 						<DropdownMenu>
-							<DropdownMenuTrigger>
+							<DropdownMenuTrigger asChild>
 								<Button variant="outline" className="w-10 h-10 rounded-full p-1">
 									<AiOutlinePlus className="w-10 h-10" />
 								</Button>
@@ -311,5 +171,4 @@
 
 		this.props.editor.setState({ plugins: slice });
 	}
->>>>>>> 79bb6897
 }