--- conflicted
+++ resolved
@@ -10,27 +10,15 @@
 }
 
 export function CinematicEditorTrackAdd(props: ICinematicEditorTrackAddProps) {
-<<<<<<< HEAD
-    return (
-        <DropdownMenu>
-            <DropdownMenuTrigger asChild>
-                <Button variant="ghost" className="w-8 h-8 p-1">
-                    <AiOutlinePlus className="w-5 h-5" />
-                </Button>
-            </DropdownMenuTrigger>
-            <DropdownMenuContent>
-                <DropdownMenuItem onClick={() => props.cinematicEditor.tracks.addPropertyTrack()}>
-=======
 	return (
 		<DropdownMenu>
-			<DropdownMenuTrigger>
+			<DropdownMenuTrigger asChild>
 				<Button variant="ghost" className="w-8 h-8 p-1">
 					<AiOutlinePlus className="w-5 h-5" />
 				</Button>
 			</DropdownMenuTrigger>
 			<DropdownMenuContent>
 				<DropdownMenuItem onClick={() => props.cinematicEditor.tracks.addPropertyTrack()}>
->>>>>>> 79bb6897
                     Property Track
 				</DropdownMenuItem>
 				<DropdownMenuItem onClick={() => props.cinematicEditor.tracks.addAnimationGroupTrack()}>
