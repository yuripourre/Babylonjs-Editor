import { webUtils } from "electron";
import { dirname, join, extname, basename } from "path/posix";
import { copyFile, mkdir, move, pathExists, readdir, stat, writeFile, writeJSON } from "fs-extra";

import { SkyMaterial } from "babylonjs-materials";
import { AdvancedDynamicTexture } from "babylonjs-gui";
import { Camera, Material, NodeMaterial, PBRMaterial, StandardMaterial, Tools } from "babylonjs";

import { ICinematic } from "babylonjs-editor-tools";

import { Fade } from "react-awesome-reveal";
import { Grid } from "react-loader-spinner";
import { Component, DragEvent, MouseEvent, ReactNode } from "react";
import { SelectableGroup, createSelectable } from "react-selectable";
import { Panel, PanelGroup, PanelResizeHandle } from "react-resizable-panels";

import { IoIosOptions } from "react-icons/io";
import { AiOutlinePlus } from "react-icons/ai";
import { FaMagnifyingGlass } from "react-icons/fa6";
import { IoRefresh, IoCheckmark } from "react-icons/io5";
import { FaFolder, FaFolderOpen, FaRegFolderOpen } from "react-icons/fa";

import { Button, Tree, TreeNodeInfo } from "@blueprintjs/core";

import { Editor } from "../main";

import { EditorCamera } from "../nodes/camera";

import { normalizedGlob } from "../../tools/fs";
import { UniqueNumber } from "../../tools/tools";
import { execNodePty } from "../../tools/node-pty";
import { clearUndoRedo } from "../../tools/undoredo";
import { isTexture } from "../../tools/guards/texture";
import { renameScene } from "../../tools/scene/rename";
import { openMultipleFilesDialog } from "../../tools/dialog";
import { onSelectedAssetChanged } from "../../tools/observables";
import { checkProjectCachedCompressedTextures, processingCompressedTextures } from "../../tools/ktx/check";

import { loadScene } from "../../project/load/scene";
import { saveProject } from "../../project/save/save";
import { onProjectConfigurationChangedObservable, projectConfiguration } from "../../project/configuration";

import { showConfirm } from "../../ui/dialog";

import { Input } from "../../ui/shadcn/ui/input";
import { Breadcrumb, BreadcrumbItem, BreadcrumbLink, BreadcrumbList, BreadcrumbSeparator } from "../../ui/shadcn/ui/breadcrumb";
import { DropdownMenu, DropdownMenuContent, DropdownMenuItem, DropdownMenuSeparator, DropdownMenuTrigger } from "../../ui/shadcn/ui/dropdown-menu";
import { ContextMenu, ContextMenuContent, ContextMenuItem, ContextMenuTrigger, ContextMenuSeparator, ContextMenuSubTrigger, ContextMenuSub, ContextMenuSubContent } from "../../ui/shadcn/ui/context-menu";

import { FileInspectorObject } from "./inspector/file";

import { AssetBrowserGUIItem } from "./assets-browser/items/gui-item";
import { AssetBrowserHDRItem } from "./assets-browser/items/hdr-item";
import { AssetBrowserMeshItem } from "./assets-browser/items/mesh-item";
import { AssetBrowserSceneItem } from "./assets-browser/items/scene-item";
import { AssetBrowserImageItem } from "./assets-browser/items/image-item";
import { AssetBrowserMaterialItem } from "./assets-browser/items/material-item";
import { AssetBrowserCinematicItem } from "./assets-browser/items/cinematic-item";
import { AssetsBrowserItem, IAssetsBrowserItemProps } from "./assets-browser/items/item";

import { listenGuiAssetsEvents } from "./assets-browser/events/gui";
import { listenSceneAssetsEvents } from "./assets-browser/events/scene";
import { listenMaterialAssetsEvents } from "./assets-browser/events/material";

import { openEnvViewer } from "./assets-browser/viewers/env-viewer";
import { openModelViewer } from "./assets-browser/viewers/model-viewer";
import { openMaterialViewer } from "./assets-browser/viewers/material-viewer";

import "babylonjs-loaders";

import "../../loader/assimpjs";

const HDRSelectable = createSelectable(AssetBrowserHDRItem);
const GuiSelectable = createSelectable(AssetBrowserGUIItem);
const DefaultSelectable = createSelectable(AssetsBrowserItem);
const MeshSelectable = createSelectable(AssetBrowserMeshItem);
const ImageSelectable = createSelectable(AssetBrowserImageItem);
const SceneSelectable = createSelectable(AssetBrowserSceneItem);
const MaterialSelectable = createSelectable(AssetBrowserMaterialItem);
const CinematicSelectable = createSelectable(AssetBrowserCinematicItem);

export interface IEditorAssetsBrowserProps {
    /**
     * The editor reference.
     */
    editor: Editor;
}

export interface IEditorAssetsBrowserState {
    /**
     * The sizes of the panels.
     */
    sizes: number[];

    files: string[];
    selectedKeys: string[];
    selectionEnabled: boolean;

    treeSearch: string;
    gridSearch: string;

    showGeneratedFiles: boolean;

    browsedPath?: string;

    filesTreeNodes: TreeNodeInfo[];

    dragAndDroppingFiles: boolean;
}

export class EditorAssetsBrowser extends Component<IEditorAssetsBrowserProps, IEditorAssetsBrowserState> {
	private _isMouseOver: boolean = false;
	private _selectedFiles: string[] = [];

	public constructor(props: IEditorAssetsBrowserProps) {
		super(props);

		this.state = {
			files: [],
			sizes: [25, 75],

			treeSearch: "",
			gridSearch: "",

			selectedKeys: [],
			filesTreeNodes: [],

			selectionEnabled: true,
			showGeneratedFiles: false,

			dragAndDroppingFiles: false,
		};
	}

	public render(): ReactNode {
		return (
			<PanelGroup direction="horizontal" className="w-full h-full text-foreground">
				<Panel
					order={1}
					minSize={20}
					className="w-full h-full"
					defaultSize={this.state.sizes[0]}
				>
					<div className="flex flex-col w-full h-full">
						<div className="relative flex items-center px-1 w-full h-10 min-h-10 bg-primary-foreground">
							<Input
								placeholder="Search"
								value={this.state.treeSearch}
								onChange={(e) => {
									this.setState({ treeSearch: e.currentTarget.value }, () => {
										if (projectConfiguration.path) {
											this._refreshFilesTreeNodes(projectConfiguration.path!);
										}
									});
								}}
								className={`
                                    w-full h-8 !border-none pl-7
                                    hover:border-border focus:border-border
                                    transition-all duration-300 ease-in-out    
                                `}
							/>

							<FaMagnifyingGlass className="absolute top-1/2 -translate-y-1/2 left-2 w-4 h-4" />
						</div>

						<div className="flex-1 w-full h-full overflow-auto">
							<Tree
								contents={this.state.filesTreeNodes}
								onNodeClick={(n) => this._handleNodeClicked(n)}
								onNodeExpand={(n) => this._handleNodeExpanded(n)}
								onNodeCollapse={(n) => this._handleNodeCollapsed(n)}
								onNodeDoubleClick={(n) => this._handleNodeDoubleClicked(n)}
							/>
						</div>
					</div>
				</Panel>

				<PanelResizeHandle className="w-2 bg-border/10 h-full cursor-pointer hover:bg-black/30 transition-all duration-300" />

				<Panel
					order={2}
					className="w-full h-full"
					defaultSize={this.state.sizes[1]}
				>
					{this._getFilesGridComponent()}
				</Panel>
			</PanelGroup>
		);
	}

	public componentDidMount(): void {
		onProjectConfigurationChangedObservable.add((c) => {
			if (c.path) {
				this._refreshFilesTreeNodes(c.path);
				this.setBrowsePath(dirname(c.path));
			}
		});

		document.addEventListener("keydown", (ev) => {
			if (this._isMouseOver && ev.key.toLowerCase() === "a" && (ev.ctrlKey || ev.metaKey)) {
				ev.preventDefault();
				this.setState({ selectedKeys: this.state.files.map((f) => join(this.state.browsedPath!, f)) });
			}
		});

		onSelectedAssetChanged.add(async (path) => {
			await this.setBrowsePath(dirname(path));
			this.setSelectedFile(path);
		});

		listenGuiAssetsEvents(this.props.editor);
		listenMaterialAssetsEvents(this.props.editor);
		listenSceneAssetsEvents(this.props.editor);
	}

	private async _refreshFilesTreeNodes(path: string): Promise<void> {
		const files = await normalizedGlob(join(dirname(path), "**"), {
			ignore: {
				childrenIgnored: (p) => extname(p.name).toLocaleLowerCase() === ".scene",
				ignored: (p) => !p.isDirectory() || extname(p.name).toLocaleLowerCase() === ".scene",
			},
		});

		const allNodes: TreeNodeInfo[] = [];
		const filesTreeNodes: TreeNodeInfo[] = [];

		const search = this.state.treeSearch.toLowerCase();

		files.forEach((f) => {
			const relative = f.replace(join(dirname(path), "/"), "");
			const split = relative.split("/") as string[];

			if (!split.find((s) => s.toLowerCase().includes(search))) {
				return;
			}

			for (let i = 0, len = split.length; i < len; ++i) {
				const relativePath = split.slice(0, i + 1).join("/");

				let node = allNodes.find((n) => n.id === relativePath);
				if (!node) {
					node = {
						label: (
							<div
								draggable
								className={`
                                    ml-2 p-1 w-full h-full pointer-events-auto
                                    ${relativePath.startsWith("public") || relativePath.startsWith("node_modules") ? "opacity-35" : ""}
                                `}
								onDragOver={(ev) => ev.preventDefault()}
								onDrop={
									relativePath.startsWith("assets")
										? (ev) => this._handleDropInTree(ev, relativePath)
										: undefined
								}
							>
								{split[i]}
							</div>
						),
						id: relativePath,
						nodeData: relativePath,
						icon: <FaFolder className="w-4 h-4" />,
					};

					if (i === 0) {
						filesTreeNodes.push(node);
					} else {
						const parent = allNodes.find((n) => n.id === split.slice(0, i).join("/"));
						if (parent) {
							parent.childNodes ??= [];
							parent.childNodes.push(node);
						}
					}

					this._forEachNode(this.state.filesTreeNodes, (n) => {
						if (n.id === node!.id) {
                            node!.isSelected = n.isSelected;
                            node!.isExpanded = n.isExpanded;
						}
					});

					allNodes.push(node);
				}

				const hitsSearch = search && split[i].toLocaleLowerCase().includes(search);

				if (hitsSearch && !relativePath.startsWith("public") && !relativePath.startsWith("node_modules")) {
					let tempNode = node;
					let parent: TreeNodeInfo | undefined = undefined;

					do {
						parent = allNodes.find((n) => {
							return n.childNodes?.find((c) => c.id === tempNode.id);
						});

						if (parent) {
							tempNode = parent;
							parent.isExpanded = true;
						}
					} while (parent !== undefined);
				}
			}
		});

		this.setState({
			filesTreeNodes: [{
				label: (
					<div className="ml-2 p-1">
                        Project
					</div>
				),
				id: "/",
				nodeData: "/",
				isExpanded: true,
				childNodes: filesTreeNodes,
				icon: <FaFolderOpen className="w-4 h-4" />,
			}],
		});
	}

	/**
     * Sets the new path being browsed by the assets browser.
     */
	public async setBrowsePath(path: string): Promise<void> {
		this.setState({
			gridSearch: "",
			browsedPath: path,
		});

		return this._refreshItems(path);
	}

	/**
     * Refreshes the assets browser. This will refresh the files and the files tree nodes.
     */
	public refresh(): void {
		this.setBrowsePath(this.state.browsedPath!);

		if (projectConfiguration.path) {
			this._refreshFilesTreeNodes(projectConfiguration.path!);
		}
	}

	/**
     * Copies the selected files.
     */
	public copySelectedFiles(): void {
		this._selectedFiles = this.state.selectedKeys;
	}

	private async _pasteSelectedFiles(): Promise<void> {
		if (!this._selectedFiles.length || !this.state.browsedPath) {
			return;
		}

		await Promise.all(this._selectedFiles.map(async (f) => {
			const fStat = await stat(f);
			const targetPath = join(this.state.browsedPath!, basename(f));

			if (fStat.isDirectory() || await pathExists(targetPath)) {
				return;
			}

			await copyFile(f, join(this.state.browsedPath!, basename(f)));
		}));

		this.refresh();
	}

	/**
     *  Handles the file renamed event. This will update the file paths in the editor.
     */
	public async handleFileRenamed(oldAbsolutePath: string, newAbsolutePath: string): Promise<void> {
		if (!this.props.editor.state.projectPath) {
			return;
		}

		// Scene
		if (oldAbsolutePath === this.props.editor.state.lastOpenedScenePath) {
			renameScene(oldAbsolutePath, newAbsolutePath);
			return this.props.editor.setState({ lastOpenedScenePath: newAbsolutePath });
		}

		const oldRelativePath = oldAbsolutePath.replace(join(dirname(this.props.editor.state.projectPath), "/"), "");
		const newRelativePath = newAbsolutePath.replace(join(dirname(this.props.editor.state.projectPath), "/"), "");

		const fStat = await stat(newAbsolutePath);
		if (fStat.isDirectory()) {
			const extension = extname(newAbsolutePath).toLowerCase();
			if (extension === ".scene") {
				renameScene(oldAbsolutePath, newAbsolutePath);
			}

			const files = await normalizedGlob(join(newAbsolutePath, "**"), {
				ignore: {
					ignored: (p) => p.isDirectory(),
				},
			});

			files.forEach((file) => {
				const newFileRelativePath = file.replace(join(dirname(this.props.editor.state.projectPath!), "/"), "");
				const oldFileRelativePath = newFileRelativePath.replace(newRelativePath, oldRelativePath);

				this._handleFileRenamed(oldFileRelativePath, newFileRelativePath);
			});
		} else {
			this._handleFileRenamed(oldRelativePath, newRelativePath);
		}

		this.props.editor.layout.graph.refresh();
		this.props.editor.layout.inspector.forceUpdate();
	}

	private _handleFileRenamed(oldRelativePath: string, newRelativePath: string): void {
		const scene = this.props.editor.layout.preview.scene;

		// Textures
		scene.textures.forEach((texture) => {
			if (texture.name === oldRelativePath) {
				texture.name = newRelativePath;
				if (isTexture(texture)) {
					texture.url = newRelativePath;
				}
			}
		});

		// Sounds
		scene.soundTracks?.forEach((soundtrack) => {
			soundtrack.soundCollection.forEach((sound) => {
				if (sound.name === oldRelativePath) {
					sound.name = newRelativePath;
					sound["_url"] = newRelativePath;
				}
			});
		});
	}

	/**
     * Adds the specified file to the selected files. This will add to the current selection the specified file.
     */
	public addToSelectedFiles(absolutePath: string): void {
		if (!this.state.selectedKeys.includes(absolutePath)) {
			this.setState({ selectedKeys: [absolutePath] });
		}
	}

	/**
     * Sets the selected file. This will clear the current selection and select the specified file.
     */
	public setSelectedFile(absolutePath: string): void {
		if (this.state.selectedKeys.includes(absolutePath)) {
			return;
		}

		this.setState({ selectedKeys: [absolutePath] });
	}

	private async _handleDropInTree(ev: React.DragEvent<HTMLDivElement>, relativePath): Promise<void> {
		ev.preventDefault();
		ev.stopPropagation();

		if (!projectConfiguration.path) {
			return;
		}

		try {
			JSON.parse(ev.dataTransfer.getData("assets"));
		} catch (e) {
			return;
		}

		return this.handleMoveSelectedFilesTo(join(dirname(projectConfiguration.path), relativePath));
	}

	/**
     * Handles the move selected files to event. This will move the selected files to the specified path.
     */
	public async handleMoveSelectedFilesTo(absolutePath: string): Promise<void> {
		const files = this.state.selectedKeys;

		await Promise.all(files.map(async (file) => {
			const newAbsolutePath = join(absolutePath, basename(file));
			await move(file, newAbsolutePath);
			await this.handleFileRenamed(file, newAbsolutePath);
		}));

		this.refresh();
	}

	private async _refreshItems(path: string): Promise<void> {
		let files = await readdir(path);
		files = files.filter((f) => {
			if (f.charAt(0) === ".") {
				return false;
			}

			if (f.startsWith("editor-generated_") && !this.state.showGeneratedFiles) {
				return false;
			}

			return true;
		});

		this.setState({ files });
	}

	private _getFilesGridComponent(): ReactNode {
		return (
			<div className="flex flex-col w-full h-full">
				<div className="flex gap-2 justify-between w-full h-10 min-h-10 bg-primary-foreground">
					<div className="flex gap-2 h-full">
						<Button disabled={this._isBrowsingProjectRootPath()} minimal icon="arrow-left" className="transition-all duration-300" onClick={() => this.setBrowsePath(dirname(this.state.browsedPath!))} />
						<Button minimal icon="arrow-right" className="transition-all duration-300" />
						<Button minimal icon="refresh" className="transition-all duration-300" disabled={!this.state.browsedPath} onClick={() => this._refreshItems(this.state.browsedPath!)} />

						<Button minimal icon="import" text="Import" onClick={() => this._handleImportFiles()} />
					</div>

					<div className="flex gap-2 items-center">
						<div className="relative">
							<Input
								placeholder="Search"
								value={this.state.gridSearch}
								onChange={(e) => this.setState({ gridSearch: e.currentTarget.value })}
								className={`
                                    max-w-52 w-full h-8 !border-none pl-7
                                    hover:border-border focus:border-border
                                    transition-all duration-300 ease-in-out    
                                `}
<<<<<<< HEAD
                            />

                            <FaMagnifyingGlass className="absolute top-1/2 -translate-y-1/2 left-2 w-4 h-4" />
                        </div>

                        <DropdownMenu onOpenChange={(o) => o && this.forceUpdate()}>
                            <DropdownMenuTrigger asChild>
                                <Button minimal icon={<IoIosOptions className="w-6 h-6" strokeWidth={1} />} className="transition-all duration-300" disabled={!this.state.browsedPath} onClick={() => this._refreshItems(this.state.browsedPath!)} />
                            </DropdownMenuTrigger>
                            <DropdownMenuContent>
                                <DropdownMenuItem className="flex gap-1 items-center" onClick={() => {
                                    this.setState({ showGeneratedFiles: !this.state.showGeneratedFiles }, () => this.refresh());
                                }}>
                                    {this.state.showGeneratedFiles ? <IoCheckmark /> : ""} Show Generated Files
                                </DropdownMenuItem>
                                <DropdownMenuSeparator />
                                <DropdownMenuItem disabled={processingCompressedTextures} className="flex gap-2 items-center" onClick={() => checkProjectCachedCompressedTextures(this.props.editor)}>
                                    {processingCompressedTextures &&
=======
							/>

							<FaMagnifyingGlass className="absolute top-1/2 -translate-y-1/2 left-2 w-4 h-4" />
						</div>

						<DropdownMenu onOpenChange={(o) => o && this.forceUpdate()}>
							<DropdownMenuTrigger>
								<Button minimal icon={<IoIosOptions className="w-6 h-6" strokeWidth={1} />} className="transition-all duration-300" disabled={!this.state.browsedPath} onClick={() => this._refreshItems(this.state.browsedPath!)} />
							</DropdownMenuTrigger>
							<DropdownMenuContent>
								<DropdownMenuItem className="flex gap-1 items-center" onClick={() => {
									this.setState({ showGeneratedFiles: !this.state.showGeneratedFiles }, () => this.refresh());
								}}>
									{this.state.showGeneratedFiles ? <IoCheckmark /> : ""} Show Generated Files
								</DropdownMenuItem>
								<DropdownMenuSeparator />
								<DropdownMenuItem disabled={processingCompressedTextures} className="flex gap-2 items-center" onClick={() => checkProjectCachedCompressedTextures(this.props.editor)}>
									{processingCompressedTextures &&
>>>>>>> 79bb6897
                                        <Grid width={14} height={14} color="#ffffff" />
									}
                                    Check Compressed Textures
								</DropdownMenuItem>
							</DropdownMenuContent>
						</DropdownMenu>
					</div>
				</div>

				{this._getBreadcrumbComponent()}
				{this._getGridComponent()}
			</div>
		);
	}

	private _getBreadcrumbComponent(): ReactNode {
		if (!this.state.browsedPath) {
			return null;
		}

		const browsedPath = join(this.state.browsedPath, "/");
		const rootPath = join(dirname(projectConfiguration.path!), "/");

		const relativePath = browsedPath.replace(rootPath, "");

		const split = relativePath.split("/").filter((s) => s !== "");
		split.splice(0, 0, "Project");

		return (
			<div className="flex items-center px-2.5 h-10 min-h-10 bg-primary-foreground/50">
				<Breadcrumb>
					<BreadcrumbList>
						{split.filter((s) => s !== "").map((s, i) => (
							<Fade key={i} delay={0} duration={300}>
								<BreadcrumbItem className="flex gap-[5px] items-center">
									{(i === 0 || i < split.length - 1) &&
                                        <FaRegFolderOpen className="text-foreground w-[20px] h-[20px]" />
									}

									<BreadcrumbLink
										className="text-foreground font-[400] hover:text-foreground/50"
										onClick={() => this.setBrowsePath(join(rootPath, split.slice(1, i + 1).join("/")))}
									>
										{s}
									</BreadcrumbLink>
								</BreadcrumbItem>

								{i < split.length - 1 &&
                                    <BreadcrumbSeparator />
								}
							</Fade>
						))}
					</BreadcrumbList>
				</Breadcrumb>
			</div>
		);
	}

	private _getGridComponent(): ReactNode {
		return (
			<SelectableGroup
				className="w-full min-h-full pb-20"
				enabled={this.state.selectionEnabled}
				onNonItemClick={() => this.setState({ selectedKeys: [] })}
				onSelection={(keys: string[]) => this.setState({ selectedKeys: keys })}
			>
				<ContextMenu>
					<ContextMenuTrigger>
						<div
							style={{
								gridTemplateRows: `repeat(auto-fill, ${120 * 1}px)`,
								gridTemplateColumns: `repeat(auto-fill, ${120 * 1}px)`,
							}}
							onMouseMove={() => this._isMouseOver = true}
							onMouseLeave={() => this._isMouseOver = false}
							onDragOver={(ev) => this._handleDragOver(ev)}
							onDragLeave={() => this.setState({ dragAndDroppingFiles: false })}
							onDrop={(ev) => this._handleDrop(ev)}
							className={`
                                grid gap-4 justify-left w-full h-full p-5 overflow-y-auto pb-10
                                ${this.state.dragAndDroppingFiles ? "bg-primary/10" : ""}
                                transition-colors duration-300 ease-in-out    
                            `}
						>
							{
								this.state.files
									.filter((f) => f.toLowerCase().includes(this.state.gridSearch.toLowerCase()))
									.map((f) => {
										const key = join(this.state.browsedPath!, f);
										const selected = this.state.selectedKeys.indexOf(key) > -1;

										return this._getAssetBrowserItem(f, key, selected);
									})
							}
						</div>
					</ContextMenuTrigger>
					<ContextMenuContent>
						<ContextMenuItem className="flex items-center gap-2" onClick={() => this._refreshItems(this.state.browsedPath!)}>
							<IoRefresh className="w-5 h-5" /> Refresh
						</ContextMenuItem>

						<ContextMenuSeparator />

						<ContextMenuItem disabled={this._selectedFiles.length === 0} onClick={() => this._pasteSelectedFiles()}>Paste</ContextMenuItem>

						<ContextMenuSeparator />

						<ContextMenuSub>
							<ContextMenuSubTrigger className="flex items-center gap-2">
								<AiOutlinePlus className="w-5 h-5" /> Add
							</ContextMenuSubTrigger>
							<ContextMenuSubContent>
								<ContextMenuItem onClick={() => this._handleAddScene()}>Scene</ContextMenuItem>
								<ContextMenuSeparator />
								<ContextMenuItem onClick={() => this._handleAddMaterial("PBRMaterial")}>PBR Material</ContextMenuItem>
								<ContextMenuItem onClick={() => this._handleAddMaterial("StandardMaterial")}>Standard Material</ContextMenuItem>
								<ContextMenuItem onClick={() => this._handleAddMaterial("NodeMaterial")}>Node Material</ContextMenuItem>
								<ContextMenuItem onClick={() => this._handleAddMaterial("SkyMaterial")}>Sky Material</ContextMenuItem>

								{this.props.editor.state.enableExperimentalFeatures &&
                                    <>
                                    	<ContextMenuSeparator />
                                    	<ContextMenuItem onClick={() => this._handleAddCinematic()}>Cinematic</ContextMenuItem>
                                    </>
								}

								<ContextMenuSeparator />
								<ContextMenuItem onClick={() => this._handleAddFullScreenGUI()}>Full Screen GUI</ContextMenuItem>

								{this.state.browsedPath?.startsWith(join(dirname(projectConfiguration.path!), "/src")) &&
                                    <>
                                    	<ContextMenuSeparator />
                                    	<ContextMenuSub>
                                    		<ContextMenuSubTrigger className="flex items-center gap-2">
                                                Script
                                    		</ContextMenuSubTrigger>
                                    		<ContextMenuSubContent>
                                    			<ContextMenuItem onClick={() => this._handleAddScript("class")}>Class-based</ContextMenuItem>
                                    			<ContextMenuItem onClick={() => this._handleAddScript("function")}>Function-based</ContextMenuItem>
                                    		</ContextMenuSubContent>
                                    	</ContextMenuSub>
                                    </>
								}
							</ContextMenuSubContent>
						</ContextMenuSub>

						<ContextMenuSeparator />

						<ContextMenuItem className="flex items-center gap-2" onClick={() => this._handleCreateDirectory()}>
							<AiOutlinePlus className="w-5 h-5" /> Create Directory
						</ContextMenuItem>
					</ContextMenuContent>
				</ContextMenu>
			</SelectableGroup>
		);
	}

	private _getAssetBrowserItem(filename: string, key: string, selected: boolean): ReactNode {
		const extension = extname(filename).toLowerCase();

		const props: IAssetsBrowserItemProps & { key: string; } = {
			key,
			selected,
			absolutePath: key,
			selectableKey: key,
			editor: this.props.editor,
			onRefresh: () => this.refresh(),
			onClick: (ev, i, c) => this._handleItemClick(ev, i, c),
			onDoubleClick: (i) => this._handleItemDoubleClick(i),
			setSelectionEnabled: (e) => this.setState({ selectionEnabled: e }),
		};

		switch (extension) {
		case ".x":
		case ".dae":
		case ".dxf":
		case ".b3d":
		case ".stl":
		case ".fbx":
		case ".3ds":
		case ".glb":
		case ".obj":
		case ".lwo":
		case ".gltf":
		case ".ms3d":
		case ".blend":
		case ".babylon":
			return <MeshSelectable {...props} />;

		case ".material":
			return <MaterialSelectable {...props} />;

		case ".scene":
			return <SceneSelectable {...props} />;

		case ".png":
		case ".jpg":
		case ".jpeg":
			return <ImageSelectable {...props} />;

		case ".hdr":
			return <HDRSelectable {...props} />;

		case ".gui":
			return <GuiSelectable {...props} />;

		case ".cinematic":
			return <CinematicSelectable {...props} />;

		default:
			return <DefaultSelectable {...props} />;
		}
	}

	private _handleDragOver(event: DragEvent<HTMLDivElement>): void {
		event.preventDefault();
		this.setState({
			dragAndDroppingFiles: event.dataTransfer.types.includes("Files")
		});
	}

	private async _handleDrop(event: DragEvent<HTMLDivElement>): Promise<void> {
		event.preventDefault();

		this.setState({
			dragAndDroppingFiles: false,
		});

		if (!this.state.browsedPath) {
			return;
		}

		const filesToCopy: Record<string, string> = {};

		for (let i = 0, len = event.dataTransfer.files.length; i < len; ++i) {
			const file = event.dataTransfer.files.item(i);
			if (!file) {
				continue;
			}

			const path = webUtils.getPathForFile(file);
			const absolutePath = join(this.state.browsedPath, basename(path));

			filesToCopy[path] = absolutePath;
		}

		await Promise.all(Object.entries(filesToCopy).map(async ([source, destination]) => {
			await copyFile(source, destination);
		}));

		this.refresh();
	}

	private async _handleCreateDirectory(): Promise<void> {
		if (!this.state.browsedPath) {
			return;
		}

		let index: number | undefined = undefined;
		while (await pathExists(join(this.state.browsedPath, `New folder${index !== undefined ? ` ${index}` : ""}`))) {
			index ??= 0;
			++index;
		}

		const folderName = `New folder${index !== undefined ? ` ${index}` : ""}`;

		await mkdir(join(this.state.browsedPath, folderName));
		await this._refreshItems(this.state.browsedPath);

		this.setState({
			selectedKeys: [
				join(this.state.browsedPath, folderName),
			],
		});
	}

	private async _handleImportFiles(): Promise<void> {
		if (!this.state.browsedPath) {
			return;
		}

		const files = openMultipleFilesDialog({
			title: "Import Files",
		});

		await Promise.all(files.map((file) => copyFile(file, join(this.state.browsedPath!, basename(file)))));
		this._refreshItems(this.state.browsedPath);
	}

	private async _handleAddScene(): Promise<void> {
		if (!this.state.browsedPath) {
			return;
		}

		let index: number | undefined = undefined;
		while (await pathExists(join(this.state.browsedPath, `New Scene${index !== undefined ? ` ${index}` : ""}.scene`))) {
			index ??= 0;
			++index;
		}

		const name = `New Scene${index !== undefined ? ` ${index}` : ""}.scene`;
		const absolutePath = join(this.state.browsedPath, name);

		const serializedCamera = this.props.editor.layout.preview.camera.serialize();

		await this.props.editor.layout.preview.reset();

		const camera = Camera.Parse(serializedCamera, this.props.editor.layout.preview.scene) as EditorCamera | null;
		if (camera) {
			this.props.editor.layout.preview.camera.dispose();
			this.props.editor.layout.preview.camera = camera;

			camera.attachControl(true);
		}

		this.props.editor.setState({
			lastOpenedScenePath: absolutePath,
		});

		await mkdir(absolutePath);

		saveProject(this.props.editor);

		this.props.editor.layout.graph.refresh();
		this._refreshItems(this.state.browsedPath!);
	}

	private async _handleAddMaterial(type: string): Promise<void> {
		if (!this.state.browsedPath) {
			return;
		}

		let material: Material | null = null;
		switch (type) {
		case "PBRMaterial":
			material = new PBRMaterial("New PBR Material", this.props.editor.layout.preview.scene);
			break;
		case "StandardMaterial":
			material = new StandardMaterial("New Standard Material", this.props.editor.layout.preview.scene);
			break;
		case "NodeMaterial":
			const nodeMaterial = new NodeMaterial("New Node Material", this.props.editor.layout.preview.scene);
			nodeMaterial.setToDefault();

			material = nodeMaterial;
			break;

		case "SkyMaterial":
			material = new SkyMaterial("New Sky Material", this.props.editor.layout.preview.scene);
			break;
		}

		if (!material) {
			return;
		}

		material.id = Tools.RandomId();
		material.uniqueId = UniqueNumber.Get();

		let index: number | undefined = undefined;
		while (await pathExists(join(this.state.browsedPath, `${material.name}${index !== undefined ? ` ${index}` : ""}.material`))) {
			index ??= 0;
			++index;
		}

		const name = `${material.name}${index !== undefined ? ` ${index}` : ""}.material`;
		await writeJSON(join(this.state.browsedPath, name), material.serialize(), {
			spaces: "\t",
			encoding: "utf-8",
		});

		material.dispose();

		return this._refreshItems(this.state.browsedPath);
	}

	private async _handleAddCinematic(): Promise<void> {
		if (!this.state.browsedPath) {
			return;
		}

		const cinematic = {
			name: "New Cinematic",
			tracks: [],
			framesPerSecond: 60,
			outputFramesPerSecond: 60,
		} as ICinematic;

		let index: number | undefined = undefined;
		while (await pathExists(join(this.state.browsedPath, `${cinematic.name}${index !== undefined ? ` ${index}` : ""}.cinematic`))) {
			index ??= 0;
			++index;
		}

		const name = `${cinematic.name}${index !== undefined ? ` ${index}` : ""}.cinematic`;
		await writeJSON(join(this.state.browsedPath, name), cinematic, {
			spaces: "\t",
			encoding: "utf-8",
		});

		this.props.editor.layout.preview.scene;

		return this._refreshItems(this.state.browsedPath);
	}

	private async _handleAddFullScreenGUI(): Promise<void> {
		if (!this.state.browsedPath) {
			return;
		}

		const gui = AdvancedDynamicTexture.CreateFullscreenUI("New GUI", true, this.props.editor.layout.preview.scene);
		gui.uniqueId = UniqueNumber.Get();

		let index: number | undefined = undefined;
		while (await pathExists(join(this.state.browsedPath, `${gui.name}${index !== undefined ? ` ${index}` : ""}.gui`))) {
			index ??= 0;
			++index;
		}

		const data = gui.serialize();
		data.uniqueId = gui.uniqueId;
		data.content = gui.serializeContent();
		data.guiType = "fullscreen";

		const name = `${gui.name}${index !== undefined ? ` ${index}` : ""}.gui`;
		await writeJSON(join(this.state.browsedPath, name), data, {
			spaces: "\t",
			encoding: "utf-8",
		});

		gui.dispose();

		return this._refreshItems(this.state.browsedPath);
	}

	private async _handleAddScript(type: "class" | "function"): Promise<void> {
		if (!this.state.browsedPath) {
			return;
		}

		const url = type === "class"
			? "assets/class-based-script.ts"
			: "assets/function-based-script.ts";

		const content = await fetch(url).then(r => r.text());

		let index: number | undefined = undefined;
		while (await pathExists(join(this.state.browsedPath, `new-script${index !== undefined ? ` ${index}` : ""}.ts`))) {
			index ??= 0;
			++index;
		}

		const name = `new-script${index !== undefined ? ` ${index}` : ""}.ts`;
		const scriptPath = join(this.state.browsedPath, name);

		await writeFile(scriptPath, content, {
			encoding: "utf-8",
		});

		this.setState({
			selectedKeys: [scriptPath],
		});

		return this._refreshItems(this.state.browsedPath);
	}

	/**
     * Returns whether the browsed path is the project root path.
     * @returns Whether the browsed path is the project root path.
     */
	private _isBrowsingProjectRootPath(): boolean {
		if (!this.state.browsedPath) {
			return true;
		}

		return join(this.state.browsedPath!) === join(dirname(projectConfiguration.path!));
	}

	private async _handleItemClick(event: MouseEvent<HTMLDivElement, globalThis.MouseEvent>, item: AssetsBrowserItem, contextMenu: boolean): Promise<void> {
		if (contextMenu && this.state.selectedKeys.includes(item.props.selectableKey)) {
			return;
		}

		if (event.ctrlKey || event.metaKey) {
			if (this.state.selectedKeys.includes(item.props.selectableKey)) {
				this.setState({ selectedKeys: this.state.selectedKeys.filter((k) => k !== item.props.selectableKey) });
			} else {
				this.setState({ selectedKeys: [...this.state.selectedKeys, item.props.selectableKey] });
			}
		} else if (event.shiftKey) {
			this._handleShiftItemClick(item);
		} else {
			this.setState({ selectedKeys: [item.props.selectableKey] });
		}
	}

	private _handleShiftItemClick(item: AssetsBrowserItem): void {
		let lastSelected!: string;
		let firstSelected!: string;

		this.state.files.forEach((path) => {
			const absolutePath = join(this.state.browsedPath!, path);

			if (absolutePath === item.props.selectableKey) {
				if (!firstSelected) {
					firstSelected = path;
				} else {
					lastSelected = path;
				}
			} else if (this.state.selectedKeys.includes(absolutePath)) {
				if (!firstSelected) {
					firstSelected = path;
				} else {
					lastSelected = path;
				}
			}
		});

		if (!lastSelected || !firstSelected) {
			return;
		}

		const selectedKeys: string[] = [];

		let select = false;

		this.state.files.forEach((path) => {
			if (path === firstSelected) {
				select = true;
			}

			if (select) {
				selectedKeys.push(join(this.state.browsedPath!, path));
			}

			if (path === lastSelected) {
				select = false;
			}
		});

		this.setState({ selectedKeys });
	}

	private async _handleItemDoubleClick(item: AssetsBrowserItem): Promise<unknown> {
		if (item.state.isDirectory) {
			const extension = extname(item.props.absolutePath).toLowerCase();
			if (extension === ".scene") {
				this._handleLoadScene(item);
			} else {
				this.setBrowsePath(item.props.absolutePath);
			}

			return;
		}

		const extension = extname(item.props.absolutePath).toLowerCase();
		switch (extension) {
		case ".md":
		case ".png":
		case ".jpg":
		case ".bmp":
		case ".jpeg":
		case ".mp3":
		case ".wav":
		case ".wave":
			return this.props.editor.layout.inspector.setEditedObject(new FileInspectorObject(item.props.absolutePath));

		case ".glb":
		case ".gltf":
		case ".babylon":
		case ".fbx":
			return openModelViewer(this.props.editor, item.props.absolutePath);

		case ".env":
			return openEnvViewer(item.props.absolutePath);

		case ".material":
			return openMaterialViewer(this.props.editor, item.props.absolutePath);

		case ".ts":
		case ".tsx":
		case ".js":
		case ".jsx":
		case ".fx":
		case ".json":
			return execNodePty(`code ${item.props.absolutePath}`);
		}
	}

	private async _handleLoadScene(item: AssetsBrowserItem): Promise<void> {
		if (!this.props.editor.state.projectPath) {
			return;
		}

		if (!await pathExists(join(item.props.absolutePath, "config.json"))) {
			return;
		}

		const accept = await showConfirm("Are you sure?", "This will close the current scene and open the selected one.");
		if (!accept) {
			return;
		}

		clearUndoRedo();

		await this.props.editor.layout.preview.reset();
		this.props.editor.setState({
			lastOpenedScenePath: item.props.absolutePath,
		});

		const directory = dirname(this.props.editor.state.projectPath);

		await loadScene(this.props.editor, directory, item.props.absolutePath);

		this.props.editor.layout.graph.refresh();
	}

	private _handleNodeClicked(node: TreeNodeInfo): void {
		this.setBrowsePath(join(dirname(projectConfiguration.path!), node.id as string));

		this._forEachNode(this.state.filesTreeNodes, (n) => n.isSelected = n.id === node.id);
		this.setState({ filesTreeNodes: this.state.filesTreeNodes });
	}

	private _handleNodeDoubleClicked(node: TreeNodeInfo): void {
		this.setBrowsePath(join(dirname(projectConfiguration.path!), node.id as string));

		this._forEachNode(this.state.filesTreeNodes, (n) => {
			if (n.id === node.id) {
				n.isExpanded = !n.isExpanded;
			}
		});

		this.setState({ filesTreeNodes: this.state.filesTreeNodes });
	}

	private _handleNodeExpanded(node: TreeNodeInfo): void {
		this._forEachNode(this.state.filesTreeNodes, (n) => n.id === node.id && (n.isExpanded = true));
		this.setState({ filesTreeNodes: this.state.filesTreeNodes });
	}

	private _handleNodeCollapsed(node: TreeNodeInfo): void {
		this._forEachNode(this.state.filesTreeNodes, (n) => n.id === node.id && (n.isExpanded = false));
		this.setState({ filesTreeNodes: this.state.filesTreeNodes });
	}

	private _forEachNode(nodes: TreeNodeInfo[] | undefined, callback: (node: TreeNodeInfo, index: number) => void) {
		if (nodes === undefined) {
			return;
		}

		for (let i = 0, len = nodes.length; i < len; ++i) {
			const node = nodes[i];

			callback(node, i);
			this._forEachNode(node.childNodes, callback);
		}
	}
}<|MERGE_RESOLUTION|>--- conflicted
+++ resolved
@@ -527,33 +527,13 @@
                                     hover:border-border focus:border-border
                                     transition-all duration-300 ease-in-out    
                                 `}
-<<<<<<< HEAD
-                            />
-
-                            <FaMagnifyingGlass className="absolute top-1/2 -translate-y-1/2 left-2 w-4 h-4" />
-                        </div>
-
-                        <DropdownMenu onOpenChange={(o) => o && this.forceUpdate()}>
-                            <DropdownMenuTrigger asChild>
-                                <Button minimal icon={<IoIosOptions className="w-6 h-6" strokeWidth={1} />} className="transition-all duration-300" disabled={!this.state.browsedPath} onClick={() => this._refreshItems(this.state.browsedPath!)} />
-                            </DropdownMenuTrigger>
-                            <DropdownMenuContent>
-                                <DropdownMenuItem className="flex gap-1 items-center" onClick={() => {
-                                    this.setState({ showGeneratedFiles: !this.state.showGeneratedFiles }, () => this.refresh());
-                                }}>
-                                    {this.state.showGeneratedFiles ? <IoCheckmark /> : ""} Show Generated Files
-                                </DropdownMenuItem>
-                                <DropdownMenuSeparator />
-                                <DropdownMenuItem disabled={processingCompressedTextures} className="flex gap-2 items-center" onClick={() => checkProjectCachedCompressedTextures(this.props.editor)}>
-                                    {processingCompressedTextures &&
-=======
 							/>
 
 							<FaMagnifyingGlass className="absolute top-1/2 -translate-y-1/2 left-2 w-4 h-4" />
 						</div>
 
 						<DropdownMenu onOpenChange={(o) => o && this.forceUpdate()}>
-							<DropdownMenuTrigger>
+							<DropdownMenuTrigger asChild>
 								<Button minimal icon={<IoIosOptions className="w-6 h-6" strokeWidth={1} />} className="transition-all duration-300" disabled={!this.state.browsedPath} onClick={() => this._refreshItems(this.state.browsedPath!)} />
 							</DropdownMenuTrigger>
 							<DropdownMenuContent>
@@ -565,7 +545,6 @@
 								<DropdownMenuSeparator />
 								<DropdownMenuItem disabled={processingCompressedTextures} className="flex gap-2 items-center" onClick={() => checkProjectCachedCompressedTextures(this.props.editor)}>
 									{processingCompressedTextures &&
->>>>>>> 79bb6897
                                         <Grid width={14} height={14} color="#ffffff" />
 									}
                                     Check Compressed Textures
